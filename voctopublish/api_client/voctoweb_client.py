--- conflicted
+++ resolved
@@ -386,11 +386,7 @@
         try:
             # todo ssl verify by config
             # r = requests.post(url, headers=headers, data=json.dumps(payload), verify=False)
-<<<<<<< HEAD
             if recording_id:
-=======
-            if self.t.recording_id:
->>>>>>> 964f5366
                 r = requests.patch(url, headers=headers, data=json.dumps(payload))
             else:
                 r = requests.post(url, headers=headers, data=json.dumps(payload))
